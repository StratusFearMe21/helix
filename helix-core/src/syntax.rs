--- conflicted
+++ resolved
@@ -2321,222 +2321,7 @@
     type Item = Result<HighlightEvent, Error>;
 
     fn next(&mut self) -> Option<Self::Item> {
-<<<<<<< HEAD
         None
-=======
-        'main: loop {
-            // If we've already determined the next highlight boundary, just return it.
-            if let Some(e) = self.next_event.take() {
-                return Some(Ok(e));
-            }
-
-            // Periodically check for cancellation, returning `Cancelled` error if the
-            // cancellation flag was flipped.
-            if let Some(cancellation_flag) = self.cancellation_flag {
-                self.iter_count += 1;
-                if self.iter_count >= CANCELLATION_CHECK_INTERVAL {
-                    self.iter_count = 0;
-                    if cancellation_flag.load(Ordering::Relaxed) != 0 {
-                        return Some(Err(Error::Cancelled));
-                    }
-                }
-            }
-
-            // If none of the layers have any more highlight boundaries, terminate.
-            if self.layers.is_empty() {
-                let len = self.source.len_bytes();
-                return if self.byte_offset < len {
-                    let result = Some(Ok(HighlightEvent::Source {
-                        start: self.byte_offset,
-                        end: len,
-                    }));
-                    self.byte_offset = len;
-                    result
-                } else {
-                    None
-                };
-            }
-
-            // Get the next capture from whichever layer has the earliest highlight boundary.
-            let range;
-            let layer = &mut self.layers[0];
-            let captures = layer.captures.get_mut();
-            if let Some((next_match, capture_index)) = captures.peek() {
-                let next_capture = next_match.captures[*capture_index];
-                range = next_capture.node.byte_range();
-
-                // If any previous highlight ends before this node starts, then before
-                // processing this capture, emit the source code up until the end of the
-                // previous highlight, and an end event for that highlight.
-                if let Some(end_byte) = layer.highlight_end_stack.last().cloned() {
-                    if end_byte <= range.start {
-                        layer.highlight_end_stack.pop();
-                        return self.emit_event(end_byte, Some(HighlightEvent::HighlightEnd));
-                    }
-                }
-            }
-            // If there are no more captures, then emit any remaining highlight end events.
-            // And if there are none of those, then just advance to the end of the document.
-            else if let Some(end_byte) = layer.highlight_end_stack.last().cloned() {
-                layer.highlight_end_stack.pop();
-                return self.emit_event(end_byte, Some(HighlightEvent::HighlightEnd));
-            } else {
-                return self.emit_event(self.source.len_bytes(), None);
-            };
-
-            let (mut match_, capture_index) = captures.next().unwrap();
-            let mut capture = match_.captures[capture_index];
-
-            // Remove from the local scope stack any local scopes that have already ended.
-            while range.start > layer.scope_stack.last().unwrap().range.end {
-                layer.scope_stack.pop();
-            }
-
-            // If this capture is for tracking local variables, then process the
-            // local variable info.
-            let mut reference_highlight = None;
-            let mut definition_highlight = None;
-            while match_.pattern_index < layer.config.highlights_pattern_index {
-                // If the node represents a local scope, push a new local scope onto
-                // the scope stack.
-                if Some(capture.index) == layer.config.local_scope_capture_index {
-                    definition_highlight = None;
-                    let mut scope = LocalScope {
-                        inherits: true,
-                        range: range.clone(),
-                        local_defs: Vec::new(),
-                    };
-                    for prop in layer.config.query.property_settings(match_.pattern_index) {
-                        if let "local.scope-inherits" = prop.key.as_ref() {
-                            scope.inherits =
-                                prop.value.as_ref().map_or(true, |r| r.as_ref() == "true");
-                        }
-                    }
-                    layer.scope_stack.push(scope);
-                }
-                // If the node represents a definition, add a new definition to the
-                // local scope at the top of the scope stack.
-                else if Some(capture.index) == layer.config.local_def_capture_index {
-                    reference_highlight = None;
-                    let scope = layer.scope_stack.last_mut().unwrap();
-
-                    let mut value_range = 0..0;
-                    for capture in match_.captures {
-                        if Some(capture.index) == layer.config.local_def_value_capture_index {
-                            value_range = capture.node.byte_range();
-                        }
-                    }
-
-                    let name = byte_range_to_str(range.clone(), self.source);
-                    scope.local_defs.push(LocalDef {
-                        name,
-                        value_range,
-                        highlight: None,
-                    });
-                    definition_highlight = scope.local_defs.last_mut().map(|s| &mut s.highlight);
-                }
-                // If the node represents a reference, then try to find the corresponding
-                // definition in the scope stack.
-                else if Some(capture.index) == layer.config.local_ref_capture_index
-                    && definition_highlight.is_none()
-                {
-                    definition_highlight = None;
-                    let name = byte_range_to_str(range.clone(), self.source);
-                    for scope in layer.scope_stack.iter().rev() {
-                        if let Some(highlight) = scope.local_defs.iter().rev().find_map(|def| {
-                            if def.name == name && range.start >= def.value_range.end {
-                                Some(def.highlight)
-                            } else {
-                                None
-                            }
-                        }) {
-                            reference_highlight = highlight;
-                            break;
-                        }
-                        if !scope.inherits {
-                            break;
-                        }
-                    }
-                }
-
-                // Continue processing any additional matches for the same node.
-                if let Some((next_match, next_capture_index)) = captures.peek() {
-                    let next_capture = next_match.captures[*next_capture_index];
-                    if next_capture.node == capture.node {
-                        capture = next_capture;
-                        match_ = captures.next().unwrap().0;
-                        continue;
-                    }
-                }
-
-                self.sort_layers();
-                continue 'main;
-            }
-
-            // Otherwise, this capture must represent a highlight.
-            // If this exact range has already been highlighted by an earlier pattern, or by
-            // a different layer, then skip over this one.
-            if let Some((last_start, last_end, last_depth)) = self.last_highlight_range {
-                if range.start == last_start && range.end == last_end && layer.depth < last_depth {
-                    self.sort_layers();
-                    continue 'main;
-                }
-            }
-
-            // If the current node was found to be a local variable, then skip over any
-            // highlighting patterns that are disabled for local variables.
-            if definition_highlight.is_some() || reference_highlight.is_some() {
-                while layer.config.non_local_variable_patterns[match_.pattern_index] {
-                    match_.remove();
-                    if let Some((next_match, next_capture_index)) = captures.peek() {
-                        let next_capture = next_match.captures[*next_capture_index];
-                        if next_capture.node == capture.node {
-                            capture = next_capture;
-                            match_ = captures.next().unwrap().0;
-                            continue;
-                        }
-                    }
-
-                    self.sort_layers();
-                    continue 'main;
-                }
-            }
-
-            // Use the last capture found for the current node, skipping over any
-            // highlight patterns that also match this node. Captures
-            // for a given node are ordered by pattern index, so these subsequent
-            // captures are guaranteed to be for highlighting, not injections or
-            // local variables.
-            while let Some((next_match, next_capture_index)) = captures.peek() {
-                let next_capture = next_match.captures[*next_capture_index];
-                if next_capture.node == capture.node {
-                    match_.remove();
-                    capture = next_capture;
-                    match_ = captures.next().unwrap().0;
-                } else {
-                    break;
-                }
-            }
-
-            let current_highlight = layer.config.highlight_indices.load()[capture.index as usize];
-
-            // If this node represents a local definition, then store the current
-            // highlight value on the local scope entry representing this node.
-            if let Some(definition_highlight) = definition_highlight {
-                *definition_highlight = current_highlight;
-            }
-
-            // Emit a scope start event and push the node's end position to the stack.
-            if let Some(highlight) = reference_highlight.or(current_highlight) {
-                self.last_highlight_range = Some((range.start, range.end, layer.depth));
-                layer.highlight_end_stack.push(range.end);
-                return self
-                    .emit_event(range.start, Some(HighlightEvent::HighlightStart(highlight)));
-            }
-
-            self.sort_layers();
-        }
->>>>>>> fdaf12a3
     }
 }
 
