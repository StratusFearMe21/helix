[package]
name = "helix-core"
description = "Helix editor core editing primitives"
include = ["src/**/*", "README.md"]
version.workspace = true
authors.workspace = true
edition.workspace = true
license.workspace = true
rust-version.workspace = true
categories.workspace = true
repository.workspace = true
homepage.workspace = true

[features]
unicode-lines = ["ropey/unicode_lines"]
integration = []

[dependencies]
helix-stdx = { path = "../helix-stdx" }
helix-loader = { path = "../helix-loader" }
helix-parsec = { path = "../helix-parsec" }

ropey.workspace = true
smallvec = "1.14"
smartstring = "1.0.1"
unicode-segmentation.workspace = true
# unicode-width is changing width definitions
# that both break our logic and disagree with common
# width definitions in terminals, we need to replace it.
# For now lets lock the version to avoid rendering glitches
# when installing without `--locked`
unicode-width = "=0.1.12"
unicode-general-category = "1.0"
slotmap.workspace = true
tree-sitter.workspace = true
once_cell = "1.21"
arc-swap = "1"
regex = "1"
bitflags.workspace = true
ahash = "0.8.11"
hashbrown = { version = "0.14.5", features = ["raw"] }
url = "2.5.4"

log = "0.4"
anyhow = "1.0"
serde = { version = "1.0", features = ["derive"] }
serde_json = "1.0"
toml = "0.8"

imara-diff = "0.1.8"

encoding_rs = "0.8"

chrono = { version = "0.4", default-features = false, features = ["alloc", "std"] }

textwrap = "0.16.2"

nucleo.workspace = true
parking_lot = "0.12"
<<<<<<< HEAD
globset = "0.4.15"
regex-cursor = "0.1.4"
streaming-iterator = "0.1.9"
=======
globset = "0.4.16"
regex-cursor = "0.1.5"
>>>>>>> fdaf12a3

[dev-dependencies]
quickcheck = { version = "1", default-features = false }
indoc = "2.0.6"<|MERGE_RESOLUTION|>--- conflicted
+++ resolved
@@ -57,14 +57,9 @@
 
 nucleo.workspace = true
 parking_lot = "0.12"
-<<<<<<< HEAD
-globset = "0.4.15"
-regex-cursor = "0.1.4"
 streaming-iterator = "0.1.9"
-=======
 globset = "0.4.16"
 regex-cursor = "0.1.5"
->>>>>>> fdaf12a3
 
 [dev-dependencies]
 quickcheck = { version = "1", default-features = false }
